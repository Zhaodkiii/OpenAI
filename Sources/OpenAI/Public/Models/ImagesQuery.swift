//
//  ImagesQuery.swift
//
//
//  Created by Sergii Kryvoblotskyi on 02/04/2023.
//

import Foundation

/// Given a prompt and/or an input image, the model will generate a new image.
/// https://platform.openai.com/docs/guides/images
public struct ImagesQuery: Codable {

public enum ResponseFormat: String, Codable, Equatable {
    case url
    case b64_json
}

    /// A text description of the desired image(s). The maximum length is 1000 characters for dall-e-2 and 4000 characters for dall-e-3.
    public let prompt: String
    /// The model to use for image generation.
    /// Defaults to dall-e-2
    public let model: Model?
    /// The format in which the generated images are returned. Must be one of url or b64_json.
    /// Defaults to url
    public let responseFormat: Self.ResponseFormat?
    /// The number of images to generate. Must be between 1 and 10. For dall-e-3, only n=1 is supported.
    /// Defaults to 1
    public let n: Int?
<<<<<<< HEAD
    /// The size of the generated images. Must be one of 256x256, 512x512, or 1024x1024.
=======
    /// The size of the generated images. Must be one of 256x256, 512x512, or 1024x1024 for dall-e-2. Must be one of 1024x1024, 1792x1024, or 1024x1792 for dall-e-3 models.
    /// Defaults to 1024x1024
>>>>>>> 224f4ef6
    public let size: Self.Size?
    /// A unique identifier representing your end-user, which can help OpenAI to monitor and detect abuse.
    /// https://platform.openai.com/docs/guides/safety-best-practices/end-user-ids
    public let user: String?
    /// The style of the generated images. Must be one of vivid or natural. Vivid causes the model to lean towards generating hyper-real and dramatic images. Natural causes the model to produce more natural, less hyper-real looking images. This param is only supported for dall-e-3.
    /// Defaults to vivid
    public let style: Self.Style?
    /// The quality of the image that will be generated. hd creates images with finer details and greater consistency across the image. This param is only supported for dall-e-3.
<<<<<<< HEAD
    public let quality: String?
    
    public init(prompt: String, model: Model?=nil, responseFormat: Self.ResponseFormat?=nil, n: Int?, size: Self.Size?, style: String?=nil, user:String?=nil, quality:String?=nil) {
        self.style = style
=======
    /// Defaults to standard
    public let quality: Self.Quality?

    public init(
        prompt: String,
        model: Model? = nil,
        n: Int? = nil,
        quality:Self.Quality? = nil,
        responseFormat: Self.ResponseFormat? = nil,
        size: Size? = nil,
        style: Self.Style? = nil,
        user:String? = nil
    ) {
>>>>>>> 224f4ef6
        self.prompt = prompt
        self.n = n
        self.size = size
        self.model = model
        self.responseFormat = responseFormat
        self.style = style
        self.user = user
        self.quality = quality
    }

    public enum CodingKeys: String, CodingKey {
        case model
        case prompt
        case n
        case size
        case user
        case style
        case responseFormat = "response_format"
        case quality
    }

<<<<<<< HEAD
=======
    public enum Style: String, Codable, CaseIterable {
        case natural
        case vivid
    }

    public enum Quality: String, Codable, CaseIterable {
        case standard
        case hd
    }

>>>>>>> 224f4ef6
    public enum Size: String, Codable, CaseIterable {
        case _256 = "256x256"
        case _512 = "512x512"
        case _1024 = "1024x1024"
<<<<<<< HEAD
        //case _1792_1024 = "1792x1024" // for dall-e-3 models
        //case _1024_1792 = "1024x1792" // for dall-e-3 models

=======
//        case _1792_1024 = "1792x1024" // for dall-e-3 models
//        case _1024_1792 = "1024x1792" // for dall-e-3 models
>>>>>>> 224f4ef6
    }
}<|MERGE_RESOLUTION|>--- conflicted
+++ resolved
@@ -27,12 +27,8 @@
     /// The number of images to generate. Must be between 1 and 10. For dall-e-3, only n=1 is supported.
     /// Defaults to 1
     public let n: Int?
-<<<<<<< HEAD
-    /// The size of the generated images. Must be one of 256x256, 512x512, or 1024x1024.
-=======
     /// The size of the generated images. Must be one of 256x256, 512x512, or 1024x1024 for dall-e-2. Must be one of 1024x1024, 1792x1024, or 1024x1792 for dall-e-3 models.
     /// Defaults to 1024x1024
->>>>>>> 224f4ef6
     public let size: Self.Size?
     /// A unique identifier representing your end-user, which can help OpenAI to monitor and detect abuse.
     /// https://platform.openai.com/docs/guides/safety-best-practices/end-user-ids
@@ -41,12 +37,6 @@
     /// Defaults to vivid
     public let style: Self.Style?
     /// The quality of the image that will be generated. hd creates images with finer details and greater consistency across the image. This param is only supported for dall-e-3.
-<<<<<<< HEAD
-    public let quality: String?
-    
-    public init(prompt: String, model: Model?=nil, responseFormat: Self.ResponseFormat?=nil, n: Int?, size: Self.Size?, style: String?=nil, user:String?=nil, quality:String?=nil) {
-        self.style = style
-=======
     /// Defaults to standard
     public let quality: Self.Quality?
 
@@ -58,9 +48,8 @@
         responseFormat: Self.ResponseFormat? = nil,
         size: Size? = nil,
         style: Self.Style? = nil,
-        user:String? = nil
+        user: String? = nil
     ) {
->>>>>>> 224f4ef6
         self.prompt = prompt
         self.n = n
         self.size = size
@@ -82,8 +71,6 @@
         case quality
     }
 
-<<<<<<< HEAD
-=======
     public enum Style: String, Codable, CaseIterable {
         case natural
         case vivid
@@ -94,18 +81,11 @@
         case hd
     }
 
->>>>>>> 224f4ef6
     public enum Size: String, Codable, CaseIterable {
         case _256 = "256x256"
         case _512 = "512x512"
         case _1024 = "1024x1024"
-<<<<<<< HEAD
         //case _1792_1024 = "1792x1024" // for dall-e-3 models
         //case _1024_1792 = "1024x1792" // for dall-e-3 models
-
-=======
-//        case _1792_1024 = "1792x1024" // for dall-e-3 models
-//        case _1024_1792 = "1024x1792" // for dall-e-3 models
->>>>>>> 224f4ef6
     }
 }